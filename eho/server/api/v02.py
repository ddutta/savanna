<<<<<<< HEAD
# Copyright (c) 2013 Mirantis Inc.
#
# Licensed under the Apache License, Version 2.0 (the "License");
# you may not use this file except in compliance with the License.
# You may obtain a copy of the License at
#
#    http://www.apache.org/licenses/LICENSE-2.0
#
# Unless required by applicable law or agreed to in writing, software
# distributed under the License is distributed on an "AS IS" BASIS,
# WITHOUT WARRANTIES OR CONDITIONS OF ANY KIND, either express or
# implied.
# See the License for the specific language governing permissions and
# limitations under the License.

from eho.server.service import api
=======
from eho.server.service import api, validation
>>>>>>> 99466cd7

from eho.server.utils.api import Rest, render, abort_and_log, request_data
from eho.server.utils.exceptions import ClusterOperationException
from jsonschema import ValidationError


rest = Rest('v02', __name__)


@rest.get('/node-templates')
def templates_list():
    try:
        return render(
            node_templates=[nt.dict for nt in api.get_node_templates()])
    except Exception, e:
        abort_and_log(500, "Exception while listing NodeTemplates", e)


@rest.post('/node-templates')
def templates_create():
    data = request_data()
    try:
        return render(api.create_node_template(data).wrapped_dict)
    except Exception, e:
        abort_and_log(500, "Exception while adding NodeTemplate", e)


@rest.get('/node-templates/<template_id>')
def templates_get(template_id):
    nt = None
    try:
        nt = api.get_node_template(id=template_id)
    except Exception, e:
        abort_and_log(500, "Exception while getting NodeTemplate by id "
                           "'%s'" % template_id, e)
    if nt is None:
        abort_and_log(404, "NodeTemplate with id '%s' not found"
                           % template_id)

    return render(nt.wrapped_dict)


@rest.put('/node-templates/<template_id>')
def templates_update(template_id):
    raise NotImplementedError("Template update op isn't implemented (id '%s')"
                              % template_id)


@rest.delete('/node-templates/<template_id>')
def templates_delete(template_id):
    api.terminate_node_template(id=template_id)
    return render()


@rest.get('/clusters')
def clusters_list():
    try:
        return render(clusters=[c.dict for c in api.get_clusters()])
    except Exception, e:
        abort_and_log(500, 'Exception while listing Clusters', e)


@rest.post('/clusters')
def clusters_create():
    try:
<<<<<<< HEAD
        return render(api.create_cluster(data).wrapped_dict)
=======
        data = request_data()
        validation.validate_cluster_create(data)
        return render(api.create_cluster(data).dict)
    except ValidationError, e:
        abort_and_log(400, "Validation error while adding new cluster: %s"
                      % str(e), e)
    except ClusterOperationException, e:
        abort_and_log(400, "Cluster creation error while adding new cluster %s"
                      % str(e), e)
>>>>>>> 99466cd7
    except Exception, e:
        abort_and_log(500, "Exception while adding new Cluster", e)


@rest.get('/clusters/<cluster_id>')
def clusters_get(cluster_id):
    c = None
    try:
        c = api.get_cluster(id=cluster_id)
    except Exception, e:
        abort_and_log(500, 'Exception while getting Cluster with id '
                           '\'%s\'' % cluster_id, e)

    if c is None:
        abort_and_log(404, 'Cluster with id \'%s\' not found' % cluster_id)

    return render(c.wrapped_dict)


@rest.put('/clusters/<cluster_id>')
def clusters_update(cluster_id):
    raise NotImplementedError("Cluster update op isn't implemented (id '%s')"
                              % cluster_id)


@rest.delete('/clusters/<cluster_id>')
def clusters_delete(cluster_id):
    api.terminate_cluster(id=cluster_id)
    return render()<|MERGE_RESOLUTION|>--- conflicted
+++ resolved
@@ -1,4 +1,3 @@
-<<<<<<< HEAD
 # Copyright (c) 2013 Mirantis Inc.
 #
 # Licensed under the Apache License, Version 2.0 (the "License");
@@ -14,11 +13,7 @@
 # See the License for the specific language governing permissions and
 # limitations under the License.
 
-from eho.server.service import api
-=======
 from eho.server.service import api, validation
->>>>>>> 99466cd7
-
 from eho.server.utils.api import Rest, render, abort_and_log, request_data
 from eho.server.utils.exceptions import ClusterOperationException
 from jsonschema import ValidationError
@@ -81,21 +76,17 @@
 
 
 @rest.post('/clusters')
+#@validate(validation.validate_cluster_create)
 def clusters_create():
     try:
-<<<<<<< HEAD
-        return render(api.create_cluster(data).wrapped_dict)
-=======
         data = request_data()
         validation.validate_cluster_create(data)
-        return render(api.create_cluster(data).dict)
+        return render(api.create_cluster(data).wrapped_dict)
     except ValidationError, e:
         abort_and_log(400, "Validation error while adding new cluster: %s"
-                      % str(e), e)
+                           % str(e), e)
     except ClusterOperationException, e:
-        abort_and_log(400, "Cluster creation error while adding new cluster %s"
-                      % str(e), e)
->>>>>>> 99466cd7
+        return bad_request(e)
     except Exception, e:
         abort_and_log(500, "Exception while adding new Cluster", e)
 
@@ -124,4 +115,17 @@
 @rest.delete('/clusters/<cluster_id>')
 def clusters_delete(cluster_id):
     api.terminate_cluster(id=cluster_id)
-    return render()+    return render()
+
+
+@rest.errorhandler(400)
+def bad_request(exception):
+    message = {
+        "error_code": 400,
+        "error_message": str(exception),
+        "error_name": str(exception.error_code)
+    }
+    resp = render(message)
+    resp.status_code = 400
+
+    return resp