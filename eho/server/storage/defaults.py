--- conflicted
+++ resolved
@@ -85,52 +85,6 @@
     return cluster
 
 
-<<<<<<< HEAD
-def setup_defaults():
-    # setup default processes
-    p_jt = create_node_process('job_tracker', [('heap_size', True, None)])
-    p_nn = create_node_process('name_node', [('heap_size', True, None)])
-    p_tt = create_node_process('task_tracker', [('heap_size', True, None)])
-    p_dn = create_node_process('data_node', [('heap_size', True, None)])
-
-    for p in [p_jt, p_nn, p_tt, p_dn]:
-        print 'New NodeProcess has been created: %s \'%s\'' % (p.id, p.name)
-
-    # setup default node types
-    nt_jt_nn = create_node_type('jt+nn', [p_jt, p_nn])
-    nt_jt = create_node_type('jt', [p_jt])
-    nt_nn = create_node_type('nn', [p_nn])
-    nt_tt_dn = create_node_type('tt+dn', [p_tt, p_dn])
-
-    for nt in [nt_jt_nn, nt_jt, nt_nn, nt_tt_dn]:
-        print 'New NodeType has been created: %s \'%s\' %s' \
-              % (nt.id, nt.name, [p.name.__str__() for p in nt.processes])
-
-    # example usage
-    tmpl_master = create_node_template('tmpl_1', nt_jt_nn.id, 't_1', '2', {
-        'job_tracker': {
-            'heap_size': '1024'
-        },
-        'name_node': {
-            'heap_size': '512'
-        }
-    })
-
-    create_node_template('tt+dn', nt_tt_dn.id, 't_1', '1', {
-        'task_tracker': {
-            'heap_size': '512'
-        },
-        'data_node': {
-            'heap_size': '384'
-        }
-    })
-
-    cluster = create_cluster('cluster_1', 'base_image_1', 'tenant_1', {
-        'tmpl_1': 100
-    })
-
-    print 'All defaults has been inserted'
-=======
 def setup_defaults(app):
     nt_jt_nn = None
     nt_jt = None
@@ -245,5 +199,4 @@
         # cluster = create_cluster('cluster_1', 'base_image_1', 'tenant_1', {
         # 'jt+nn': 1,
         # 'tt+dn': 5
-        # })
->>>>>>> 3523bbab
+        # })